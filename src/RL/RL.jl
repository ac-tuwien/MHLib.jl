--- conflicted
+++ resolved
@@ -220,9 +220,9 @@
     while episode_count < num_episodes
         results = run_episode!(el)
         episode_count += 1
-<<<<<<< HEAD
-        step!(el.actor.learner)
-=======
+
+        # TODO Daniel Hier kommt step!() rein?!
+
         if (episode_count-1) % settings[:rl_lfreq] == 0
             with_logger(el.tblogger) do
                 @info("MHlib.RL",
@@ -236,7 +236,6 @@
                 results.reward,
                 results.steps_per_s)
         end
->>>>>>> 4208b91b
     end
 end
 
