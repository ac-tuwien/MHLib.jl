"""
    LCS

Longest Common Subsequence (LCS) problem.

Find a sequence of maximum length that is a subsequence of all given input sequences.
This is a demo problem in particular for the Monte Carlo Tree Search (MCTS).
"""
module LCS

using Random
using MHLib
using ArgParse

import Base: copy, copy!, show, append!
import MHLib: calc_objective
import MHLib.Environments:
    Environment,
    Observation,
    State,
    get_state,
    set_state!,
    action_space_size,
    step!,
    reset!

export Alphabet, LCSInstance, LCSSolution, LCSEnvironment

const settings_cfg = ArgParseSettings()

@add_arg_table! settings_cfg begin
    "--lcs_always_new_seqs"
        help = "LCS: Always create new strings when reset is called"
        arg_type = Bool
        default = false
    "--lcs_reward_mode"
        help = "LCS reward mode: direct or smallsteps"
        arg_type = String
        default = "smallsteps"
    "--lcs_prior_heuristic"
        help = "LCS-specific heuristic prior function: none or UB1"
        arg_type = String
        default = "none"
end


"""
    Alphabet

Type used for letters in the LCS problem.
"""
const Alphabet = Int16

const alphabets = Dict(4 => "ACGT", 20 => "ACDEFGHIKLMNPQRSTVWY")

function get_alphabet(sigma)
    if sigma in alphabets.keys
        a = alphabets[sigma]
        Dict{Char,Alphabet}(a[i] => Alphabet(i) for i = 1:sigma)
    else
        Dict{Char,Alphabet}()  # empty for unsupported alphabets
    end
end

"""
A Longest Common Subsequence (LCS) problem instance.

The goal is to find a maximum length sequence that is a subsequence of all given input
strings.

Attributes
- `m`: number of input strings
- `n`: maximum length of input strings
- `sigma`: alphabet size, the alphabet is 1,...,sigma
- `alphabet`: dictionary translating ASCII letters to numerical values in sequences
    for supported alphabets
- `s`: vector of m input sequences of length at most n
- `succ[i, j, c]`: index of next occurrence of c in s[i] from position j onward
- `count[i, j, c]`: number of further appearances of c in s[i] from position j onward
"""
struct LCSInstance
    m::Int
    n::Int
    sigma::Alphabet
    alphabet::Dict{Char,Alphabet}
    s::Vector{Vector{Alphabet}}
    succ::Array{Int,3}
    count::Array{Int,3}
end

"""
    LCSInstance(m, n, sigma)

Create a random LCSInstance with m strings of length n from alphabet 1,...,sigma.
"""
function LCSInstance(m::Int, n::Int, sigma)
    @assert n > 0 && m > 0 && sigma > 0
    inst = LCSInstance(
        m,
        n,
        Alphabet(sigma),
        get_alphabet(sigma),
        [rand(Alphabet(1):Alphabet(sigma), n) for i = 1:m],
        zeros(Int, (m, n + 1, sigma)),
        zeros(Int, (m, n + 1, sigma)),
    )
    determine_aux_data_structures(inst)
    return inst
end

"""
    LCSInstance(file)

Read LCS problem instance from file with given name.
"""
function LCSInstance(file::String)
    local s, m, sigma, alphabet
    open(file) do f
        m, sigma = [parse(Int, x) for x in split(readline(f))]
        alphabet = get_alphabet(sigma)
        s = Vector{Vector{Alphabet}}(undef, m)
        for i = 1:m
            n_str, str = split(readline(f))
            @assert length(str) == parse(Int, n_str)
            s[i] = [alphabet[c] for c in str]
        end
    end
    n = maximum(length(si) for si in s)
    inst = LCSInstance(
        m,
        n,
        Alphabet(sigma),
        alphabet,
        s,
        zeros(Int, (m, n + 1, sigma)),
        zeros(Int, (m, n + 1, sigma)),
    )
    determine_aux_data_structures(inst)
    return inst
end

"""
    create_random_seqs!(inst)

Randomly re-initialize the sequences in the given LCS problem instance.
"""
function create_random_seqs!(inst::LCSInstance)
    for i = 1:m
        rand!(inst.s[i], one(Alphabet)::inst.sigma)
    end
    determine_aux_data_structures(inst)
end

Base.show(io::IO, inst::LCSInstance) = show(io, MIME"text/plain"(), inst.s)

"""
    determine_aux_dta_structure(inst)

Determine auxiliary data structures succ and count.
"""
function determine_aux_data_structures(inst::LCSInstance)
    for i = 1:inst.m
        for c = 1:inst.sigma
            pos = 0
            count = 0
            for j = inst.n:-1:1
                if inst.s[i][j] == c
                    pos = j
                    count += 1
                end
                inst.succ[i, j, c] = pos
                inst.count[i, j, c] = count
            end
        end
    end
end

"""
    update_p(inst, p, c)

Update position vector p to refer to positions after the next occurrence of letter c in
each string.

Letter c must occur in each string s[i] from positions p[i] onward.
"""
function update_p(inst::LCSInstance, p::Vector, c)
    for i = 1:inst.m
        j = inst.succ[i, p[i], c]
        @assert j > 0
        p[i] = j + 1
    end
end


#------------------------------------------------------------------------------

"""
Solution to an LCS problem instance.

Attributes
- `inst`: LCS problem instance
- `obj_val`: Length of solution string, must always be correct
- `obj_val_valid`: Should always be true
- `s::Vector{Alphabet}`: Vector containing solution sequence of length `obj_val`,
    the vector may be longer than `obj_val`
"""
mutable struct LCSSolution <: Solution
    inst::LCSInstance
    obj_val::Int
    obj_val_valid::Bool
    s::Vector{Alphabet}
end


function Base.string(sol::LCSSolution)
    res = "LCSSolution:"
    res = res * "\n  obj_val: " * string(sol.obj_val)
    res = res * "\n  s:" * string(sol.s)
    return (res)
end


"""
    LCSSolution(inst)

Creates an empty solution for the given LCS problem instance.
"""
LCSSolution(inst::LCSInstance) =
    LCSSolution(inst, 0, true, zeros(Alphabet, inst.n))

function copy!(sol1::LCSSolution, sol2::LCSSolution)
    sol1.inst = sol2.inst
    sol1.obj_val = sol2.obj_val
    sol1.obj_val_valid = sol2.obj_val_valid
    sol1.s[:] = sol2.s
end

copy(sol::LCSSolution) = deepcopy(sol)

function Base.show(io::IO, sol::LCSSolution)
    l = sol.obj_val
    print(io, "Solution: ", l, " ")
    show(io, sol.s[1:l])
end

"""
    calc_objective(::LCSSolution)

The length of the solution is stored in sol.obj_val and must always be valid.
"""
calc_objective(sol::LCSSolution)::Int = sol.obj_val

"""
    append!(sol, c)

Append letter c to solution.
"""
append!(sol::LCSSolution, c) = sol.s[sol.obj_val+=1] = c


"""
    LCSState

State in the LCSEnvironment.

Attributes
- `p`: position vector: the sequences are still relevant from this positions onward
- `s`: current (partial) solution; TODO: now just for debugging, can be replaced later
    by just the length of the solution (if necessary at all)
"""
struct LCSState <: State
    p::Vector{Int}
    s::Vector{Int}
end

Base.string(state::LCSState) =
    "State:" * "\n  Position Vector: " * Base.string(state.p) *
    "\n  Partial Solution: " * Base.string(state.s)

function copy!(state::LCSState, state1::LCSState)
    state.p[:] = state1.p
    copy!(state.s, state1.s)
end


"""
    LCSEnvironment

Environment for solving the LCS problem.

Attributes
- `inst`: `LCSInstance` to solve
- `prior_heuristic`: heuristic function to be used to determine priors
- `state`: current state
- `action_mask`: vector indicating currently valid actions
- `seq_order`: order of sequences in current observation
- `action_order`: order of actions in current observation
"""
mutable struct LCSEnvironment <: Environment
    inst::LCSInstance
    prior_heuristic::String

    state::LCSState
    action_mask::Vector{Bool}
    seq_order::Vector{Int}
    action_order::Vector{Int}

    function LCSEnvironment(inst::LCSInstance)
        p = ones(Int, inst.m)
        state = LCSState(p, Int[])
        action_mask = ones(Bool, inst.sigma)
        new(inst, settings[:lcs_prior_heuristic], state, action_mask, Int[], Int[])
    end
end

action_space_size(env::LCSEnvironment) = env.inst.sigma

observation_space_size(env::LCSEnvironment) =
    env.inst.m + env.inst.sigma + env.inst.sigma * env.inst.m

get_state(env::LCSEnvironment) = env.state

function set_state!(env::LCSEnvironment, state::LCSState, obs::Observation)
    copy!(env.state, state)
    env.action_mask[:] = obs.action_mask
end

"""
    reset!(env)

Reset the environment.

If configuration parameter lcs_always_new_seqs is set, a new set of random sequences
is created.
The intention here is to learn a more general strategy that works not just on a single
instance.
"""
function reset!(env::LCSEnvironment)::Observation
    if settings[:lcs_always_new_seqs]
        create_random_seqs!(env.inst)
    end
    env.state = LCSState(ones(Int, env.inst.m), Int[])
    fill!(env.action_mask, true)
    update_action_mask_and_p(env)
    get_observation(env)
end

"""
    step!(env, action)

Perform given action, i.e., append letter corresponding to action to solution string.

The letter/action must always be valid, which is ensured by the action_mask
component in the observations.
"""
function step!(env::LCSEnvironment, action::Int)
    done = false
    inst = env.inst
    state = env.state
    c = action  # env.action_order[action]
    append!(env.state.s, c)
    update_p(inst, state.p, c)
    update_action_mask_and_p(env)
    not_done = any(env.action_mask)
    # println("step: ", c, " appended to ", state.s, " ", not_done)
    reward_mode = settings[:lcs_reward_mode]
    if not_done
        if reward_mode === "direct"
            reward = 0.0
        elseif reward_mode === "smallsteps"
            reward = 0.05
        else
            error("Invalid reward_mode $reward_mode")
        end
        obs = get_observation(env)
    else
        if reward_mode === "direct"
<<<<<<< HEAD
            reward = length(state.s)
=======
            reward = size(state.s, 1)
>>>>>>> 5661804d
        elseif reward_mode === "smallsteps"
            reward = -1.0
        else
            error("Invalid reward_mode $reward_mode")
        end
        obs = Observation(
            zeros(Float32, observation_space_size(env)),
            ones(Bool, inst.sigma),
            Float32[]
        )
    end
    return obs, reward, !not_done
end

"""
    update_action_mask_and_p(env)

Update action_mask and possibly improve p by skipping exhausted letters.
"""
function update_action_mask_and_p(env::LCSEnvironment)
    inst = env.inst
    state = env.state
    for c = 1:inst.sigma
        if !env.action_mask[c]
            continue
        end
        for i = 1:inst.m
            if state.p[i] == inst.n + 1  # end of sequence reached
                fill!(env.action_mask, false)
            end
            if inst.count[i, state.p[i], c] == 0
                env.action_mask[c] = false
                break
            end
        end
    end
    for i = 1:inst.m
        si = inst.s[i]
        while state.p[i] <= length(si) && !env.action_mask[si[state.p[i]]]
            state.p[i] += 1
        end
    end
end

"""
    remaining_letter_counts(p)

Return vector indicating for each letter of the alphabet the minimum number of appearances
in the remaining strings from positions p onward.
"""
function remaining_letter_counts(env::LCSEnvironment, p::Vector{Int})
    sigma = env.inst.sigma
    counts = fill(env.inst.n, sigma)
    for i = 1:env.inst.m
        for c = 1:sigma
            count = env.inst.count[i, p[i], c]
            if count < counts[c]
                counts[c] = count
            end
        end
    end
    return counts
end

"""
    get_observation(env)

Return observation for the current state in the environment.

This is a vector consisting of:
- for each sequence the length of the remaining sequence from p onward sorted
    in non-decreasing order
- for each letter its minimum number of occurrences over all remaining sequences
    sorted in non-decreasing order
- for each letter the lengths of the remaining sequences after appending the letter
    to the partial solution, sorted according to the sequence and letter orderings from
    above
"""
function get_observation(env::LCSEnvironment)::Observation
    m = env.inst.m
    sigma = env.inst.sigma
    p = env.state.p
    s = env.inst.s
    values = Vector{Float32}(undef, observation_space_size(env))
    lengths = [length(s[i]) - p[i] + 1 for i = 1:m]
    env.seq_order = sortperm(lengths)
    values[1:m] = lengths[env.seq_order]
    counts = remaining_letter_counts(env, p)
    # env.action_order = sortperm(counts)
    values[m+1:m+sigma] = counts  # [env.action_order]
    idx = m + sigma + 1
    for i = 1:m
        for c = 1:sigma
            values[idx] = length(s[i]) - env.inst.succ[i, p[i], c]
        end
    end
    action_mask = copy(env.action_mask)  # [env.action_order]

    # determine priors
    if env.prior_heuristic === "none"
        priors = Float32[]
    elseif env.prior_heuristic === "UB1"
        priors = zeros(Float32, sigma)
        for c = 1:sigma
            if action_mask[c]
                p_after_adding_c = [env.inst.succ[i, p[i], c] + 1 for i in 1:m]
                priors[c] = 1 + sum(remaining_letter_counts(env, p_after_adding_c))
            end
        end
        # TODO: Rethink again
        priors[action_mask] = priors[action_mask] .- (minimum(priors[action_mask]) - 1)
        # priors[action_mask] = 10 .^ priors[action_mask]
        priors = priors / sum(priors)
    else
        error("Invalid parameter lcs_prior_heuristic: $(env.prior_heuristic)")
    end
    return Observation(values, action_mask, priors)
end


<<<<<<< HEAD
# -------------------- Temporary, just for testing --------------------------

"""
    iterate_mcts!(env)

Iteratively perform MCTS, taking in each iteration the action with the most visits.
TODO: trace = true druckt den kompletten Node-Output jeder Iteration aus, fürs debuggen.
"""
function iterate_mcts!(mcts::MCTS; trace::Bool = false, trace_actions::Bool = false,
    trace_rollout::Bool = false)

    actions = Int[]
    # println(string(root))

    while (!mcts.root.done)
        action = perform_mcts!(mcts; trace = trace_rollout)
        append!(actions, action)
        if trace
            println(string(mcts.root))
        end
        mcts.root = get_child(mcts.env, mcts.root, actions[length(actions)])
        if trace_actions
            println("\nIteration ", length(actions))
            println("Actions taken so far: ", string(actions))
        end
    end
    return actions
end


"""
    mcts_demo()

Test function that runs MCTS on a small LCS instance.
"""
function mcts_demo()
    parse_settings!([MHLib.MCTSs.settings_cfg, settings_cfg],
        ["--seed=0",
        "--mh_mcts_num_sims=1000",
        "--lcs_reward_mode=direct",
        "--mh_mcts_c_uct=0.5",
        "--mh_mcts_tree_policy=PUCT",
        "--lcs_prior_heuristic=UB1",
        "--mh_mcts_rollout_policy=epsilon-greedy",
        "--mh_mcts_epsilon_greedy_epsilon=0.2"])
    # inst = LCSInstance(3, 8, 4)  # Mit UCB, c_uct = 1, seed = 160569761 kommt [3] heraus (!)
    inst = LCSInstance("data/test-04_003_050.lcs")
    # inst = LCSInstance("data/rat-04_010_600.lcs")
    println(inst)
    env = LCSEnvironment(inst)
    mcts = MCTS{LCSEnvironment}(env)
    println("Seed: ", settings[:seed])
    println("Number of iterations: ", mcts.num_sims, ", c_uct: ", mcts.c_uct)

    # trace ... Sollen die Root-Nodes gedruckt werden?
    # trace_rollout ... Sollen die Rollouts gedruckt werden?
    # trace_actions ... Sollen die Aktionen gedruckt werden?
    actions = iterate_mcts!(mcts, trace = false, trace_rollout = false, trace_actions = true)
    println("Solution: ", length(actions), ' ', actions)
    println("Overall best solution encountered: ", length(mcts.best_solution), ' ',
        mcts.best_solution)
end


=======
>>>>>>> 5661804d
end  # module<|MERGE_RESOLUTION|>--- conflicted
+++ resolved
@@ -375,11 +375,7 @@
         obs = get_observation(env)
     else
         if reward_mode === "direct"
-<<<<<<< HEAD
             reward = length(state.s)
-=======
-            reward = size(state.s, 1)
->>>>>>> 5661804d
         elseif reward_mode === "smallsteps"
             reward = -1.0
         else
@@ -500,71 +496,4 @@
 end
 
 
-<<<<<<< HEAD
-# -------------------- Temporary, just for testing --------------------------
-
-"""
-    iterate_mcts!(env)
-
-Iteratively perform MCTS, taking in each iteration the action with the most visits.
-TODO: trace = true druckt den kompletten Node-Output jeder Iteration aus, fürs debuggen.
-"""
-function iterate_mcts!(mcts::MCTS; trace::Bool = false, trace_actions::Bool = false,
-    trace_rollout::Bool = false)
-
-    actions = Int[]
-    # println(string(root))
-
-    while (!mcts.root.done)
-        action = perform_mcts!(mcts; trace = trace_rollout)
-        append!(actions, action)
-        if trace
-            println(string(mcts.root))
-        end
-        mcts.root = get_child(mcts.env, mcts.root, actions[length(actions)])
-        if trace_actions
-            println("\nIteration ", length(actions))
-            println("Actions taken so far: ", string(actions))
-        end
-    end
-    return actions
-end
-
-
-"""
-    mcts_demo()
-
-Test function that runs MCTS on a small LCS instance.
-"""
-function mcts_demo()
-    parse_settings!([MHLib.MCTSs.settings_cfg, settings_cfg],
-        ["--seed=0",
-        "--mh_mcts_num_sims=1000",
-        "--lcs_reward_mode=direct",
-        "--mh_mcts_c_uct=0.5",
-        "--mh_mcts_tree_policy=PUCT",
-        "--lcs_prior_heuristic=UB1",
-        "--mh_mcts_rollout_policy=epsilon-greedy",
-        "--mh_mcts_epsilon_greedy_epsilon=0.2"])
-    # inst = LCSInstance(3, 8, 4)  # Mit UCB, c_uct = 1, seed = 160569761 kommt [3] heraus (!)
-    inst = LCSInstance("data/test-04_003_050.lcs")
-    # inst = LCSInstance("data/rat-04_010_600.lcs")
-    println(inst)
-    env = LCSEnvironment(inst)
-    mcts = MCTS{LCSEnvironment}(env)
-    println("Seed: ", settings[:seed])
-    println("Number of iterations: ", mcts.num_sims, ", c_uct: ", mcts.c_uct)
-
-    # trace ... Sollen die Root-Nodes gedruckt werden?
-    # trace_rollout ... Sollen die Rollouts gedruckt werden?
-    # trace_actions ... Sollen die Aktionen gedruckt werden?
-    actions = iterate_mcts!(mcts, trace = false, trace_rollout = false, trace_actions = true)
-    println("Solution: ", length(actions), ' ', actions)
-    println("Overall best solution encountered: ", length(mcts.best_solution), ' ',
-        mcts.best_solution)
-end
-
-
-=======
->>>>>>> 5661804d
 end  # module